Version 0.18 (TBD)
<<<<<<< HEAD
=======
. [NEW] Returns analyzer now store datetimes along with each sample. Thanks MatthiasKauer for implementing this.
>>>>>>> 5517c264

Version 0.17 (10/May/2015)
. [NEW] Hurst exponent technical indicator (pyalgotrade.technical.hurst.HurstExponent).
. [NEW] Added support for slippage models (pyalgotrade.broker.slippage) including a VolumeShareSlippage model like the one in Zipline (https://github.com/quantopian/zipline).
. [FIX] Automatically reconnect bitstamp feed if the connection gets closed.
. [FIX] Close connections ASAP to avoid running out of file descriptors when GC gets delayed. Thanks Tibor Kiss for reporting and fixing this.
. [FIX] Fail when placing Market-On-Close orders when backtesting with intraday data. Right now this is not supported.
. [FIX] Bitstamp backtesting broker was allowing trades below $5.
. [FIX] Updated default Bitstamp fee to 0.25%.
. [FIX] Fixed a bug when resampling localized intraday datetimes.
. [BREAKING CHANGE] Backtesting broker fill strategies moved to pyalgotrade.broker.fillstrategy module.

Version 0.16 (31/Aug/2014)
. [NEW] Added support for live trading Bitcoin strategies through Bitstamp.
. [NEW] Support for downloading and loading bars from Quandl (pyalgotrade.tools.quandl and pyalgotrade.barfeed.quandlfeed).
. [NEW] Support for loading Bitcoin Charts historical trades CSV files (pyalgotrade.bitcoincharts.barfeed).
. [NEW] Support for Google Finance CSV files (pyalgotrade.barfeed.googlefeed.Feed). Thanks Maciej Żok for implementing this.
. [BREAKING CHANGE] pyalgotrade.bitstamp.client.Client was removed and the functionality is now included in pyalgotrade.bitstamp.barfeed.LiveTradeFeed.
. [BREAKING CHANGE] Strategy.onOrderUpdated now gets called for all order events, including those generated using the position interface.
. [FIX] Fixed a bug in pyalgotrade.tools.resample and pyalgotrade.dataseries.resampled.ResampledBarDataSeries when using grouping frequencies greater than 1 day.
. [FIX] Bitstamp BacktestingBroker and PaperTradingBroker will now fail to place orders without enough cash or BTC.
. [FIX] Fixed a rounding error in pyalgotrade.bitstamp.broker.PaperTradingBroker.
. [FIX] Fixed a bug in BarFeed.getCurrentDateTime.
. [FIX] Fixed a bug in pyalgotrade.technical.cross.cross_above and pyalgotrade.technical.cross.cross_below.
. [REMOVED] Removed Google App Engine support.

Version 0.15 (30/Mar/2014)
. [NEW] Xignite support (http://www.xignite.com/).
. [NEW] Added support for papertrading Bitcoin strategies through Bitstamp.
. [NEW] Partial fill support for orders.
. [NEW] Added logging methods to the Strategy class.
. [NEW] Average True Range (ATR) technical indicator (pyalgotrade.technical.atr.ATR).
. [NEW] LeastSquaresRegression filter (pyalgotrade.technical.linreg.LeastSquaresRegression). Depends on SciPy.
. [NEW] MACD technical indicator (pyalgotrade.technical.macd.MACD).
. [NEW] pyalgotrade.tools.resample and pyalgotrade.dataseries.resampled.ResampledBarDataSeries now support any grouping frequency.
. [NEW] pyalgotrade.barfeed.yahoofeed.Feed now supports weekly bars.
. [NEW] Added marketOrder method to the Strategy class to place market orders.
. [NEW] Added limitOrder method to the Strategy class to place limit orders.
. [NEW] Added stopOrder method to the Strategy class to place stop orders.
. [NEW] Added stopLimitOrder method to the Strategy class to place stop limit orders.
. [BREAKING CHANGE] Support for auto-exit on session close was removed.
. [BREAKING CHANGE] Removed some deprecated methods from DataSeries (appendValue, appendValueWithDatetime, getValue, getValues, getValuesAbsolute, getFirstValidPos and getLength).
. [BREAKING CHANGE] Fail when resubmitting orders.
. [BREAKING CHANGE] Fail when changing order properties that are set during initialization.
. [BREAKING CHANGE] The last parameter to broker.backtesting.FillStrategy.fillStopLimitOrder was removed. FillStrategy will now handle all the details for order filling to allow better customization.
. [BREAKING CHANGE] Changed the order of the stopPrice and limitPrice parameters in Strategy.enterLongStopLimit, Strategy.enterShortStopLimit and Position.exit.
. [BREAKING CHANGE] Removed MtGox support.
. [BREAKING CHANGE] pyalgotrade.technical.trend.Slope was moved into the pyalgotrade.technical.linreg package.
. [CHANGE] setUseAdjustedValues should now be called on the strategy instead of the broker.
. [CHANGE] Position.getUnrealizedNetProfit and Position.getUnrealizedReturn will automatically use the last available price if None is given.
. [CHANGE] Daily bars from Yahoo and NinjaTrader CSV feeds are loaded with time set to 00:00:00.
. [CHANGE] All classes now inherit from object.
. [CHANGE] The backtesting broker ignores volumeLimit when using trade bars.
. [CHANGE] The backtesting broker now emits the cancelation event when cancelation is requested, not in the next bar.
. [FIX] Fixed a bug in pyalgotrade.technical.roc.RateOfChange when there was no change and the current value was 0.
. [FIX] pyalgotrade.tools.resample and pyalgotrade.dataseries.resampled.ResampledBarDataSeries now set the datetime to that of the beggining of the bar.

Version 0.14 (12/Oct/2013)
. [NEW] Event profiler inspired in QSTK (pyalgotrade.eventprofiler).
. [NEW] Cumulative returns filter (pyalgotrade.technical.cumret.CumulativeReturn).
. [NEW] Z-Score filter (pyalgotrade.technical.stats.ZScore).
. [NEW] Added support for other types of time-series data in CSV format (pyalgotrade.feed.csvfeed.Feed).
. [FIX] Fixed a bug with loggers when using the optimizer: https://github.com/gbeced/pyalgotrade/issues/10. 
. [FIX] Fixed a bug in the trades analyzer. Proportional commissions when switching from long to short or viceversa were not properly calculated. Thanks Sam Jackson for reporting this and providing a patch.
. [FIX] Fixed a bug when using the optimizer and a broker with adjusted values.
. [CHANGE] Google App Engine: Increased task granularity to improve performance.
. [CHANGE] broker.backtesting.FillStrategy was changed to return a broker.backtesting.FillInfo instance.
. [CHANGE] broker.backtesting.DefaultStrategy now takes bar volume into account to fill an order.
. [CHANGE] pyalgotrade.barfeed.BarFeed was renamed to pyalgotrade.barfeed.BaseBarFeed and pyalgotrade.barfeed.BasicBarFeed was removed.
. [CHANGE] Event handlers for pyalgotrade.barfeed.BaseBarFeed.getNewBarsEvent should expect two parameters: datetime and bars.

Version 0.13 (26/Aug/2013)
. [NEW] Added support for handling realtime Twitter events (pyalgotrade.twitter.feed).
. [NEW] Added support for backtesting and papertrading Bitcoin strategies through MtGox. Thanks Jeremi Joslin for helping with the testing.
. [NEW] Bar feeds now support setting the maximum number of values to hold for the BarDataSeries in case you don't want them to grow too much.
. [NEW] pyalgotrade.dataseries.SequenceDataSeries and DataSeries filters (everything inside the pyalgotrade.technical package) now support setting the maximum number of values to hold in case you don't want them to grow too much.
. [NEW] StrategyPlotter now calls autofmt_xdate on the figure before plotting it. Thanks Thomas Jung for suggesting this.
. [NEW] StrategyPlotter now supports only building the figure so you can customize it (StrategyPlotter.buildFigure).
. [NEW] bar.Bar was optimized to use less memory. Thanks Tibor Kiss for suggesting this.
. [NEW] Added tools to resample BarFeeds to different frequencies and using them (pyalgotrade.tools.resample and pyalgotrade.barfeed.csvfeed.GenericBarFeed).
. [NEW] Added a BarDataSeries that can resample another BarDataSeries to a higher frequency (pyalgotrade.dataseries.resampled.ResampledBarDataSeries).
. [NEW] High and Low technical indicators (pyalgotrade.technical.highlow.High and pyalgotrade.technical.highlow.Low).
. [CHANGE] pyalgotrade.technical.roc.RateOfChange indicator was changed and now it doesn't multiply by 100 the results.
. [CHANGE] The pyalgotrade.technical.trend package does not depend on SciPy any more.
. [CHANGE] Strategy class was renamed to BacktestingStrategy (the old name is still supported in this version).
. [CHANGE] Max. drawdown duration is now returned as a datetime.timedelta object.
. [CHANGE] Sharpe Ratio analyzer was modified to better support intraday trading. The tradingPeriods parameter is not supported anymore.
. [CHANGE] In order to resubmit the exit order for a position, the orignal exit order has to be canceled first using cancelExit.
. [CHANGE] DataSeries and DataSeries filters (everything inside the pyalgotrade.technical package) were refactored to an event based model.
. [CHANGE] BarValueDataSeries and BarDataSeries were moved from pyalgotrade.dataseries into pyalgotrade.bards.dataseries.
. [CHANGE] pyalgotrade.technical.cross.CrossAbove and pyalgotrade.technical.cross.CrossBelow were refactored as functions (pyalgotrade.technical.cross.cross_above and pyalgotrade.technical.cross.cross_below). They are not DataSeries any more.
. [CHANGE] pyalgotrade.technical.DataSeriesFilter was removed. DataSeries filters now have to be modeled using pyalgotrade.technical.EventWindow and pyalgotrade.technical.EventBasedFilter classes.
. [CHANGE] pyalgotrade.dataseries.SequenceDataSeries constructor no longer accepts values and datetimes.
. [CHANGE] pyalgotrade.dataseries.datetime_aligned was moved to pyalgotrade.dataseries.aligned.datetime_aligned.

Version 0.12 (20/Apr/2013)
. [NEW] pyalgotrade.optimizer now has worker names associated with each worker. Thanks Matthieu Locas for implementing this.
. [NEW] StrategyPlotter now allows plotting custom functions.
. [NEW] Optimizations in different areas.
. [NEW] Standard deviation technical indicator (pyalgotrade.technical.stats.StdDev).
. [NEW] Bollinger Bands technical indicator (pyalgotrade.technical.bollinger.BollingerBands).
. [FIX] Fixed a bug in EMA technical that could lead to max. recursion limit error.
. [FIX] Fixed a bug in the Strategy class that had a big impact on execution time. Bookkeeping for active positions and orders was not handled properly.

Version 0.11 (17/Mar/2013)
. [NEW] DataSeries now provide the datetime associated with each value (getDateTimes), making it easier to plot using matplotlib.
. [NEW] Function to align two DataSeries with respect to time (pyalgotrade.dataseries.datetime_aligned).
. [NEW] VWAP technical indicator (pyalgotrade.technical.vwap.VWAP).
. [NEW] Line Break technical indicator (pyalgotrade.technical.linebreak.LineBreak).
. [NEW] Methods to calculate unrealized returns and PnL in positions (getUnrealizedReturn and getUnrealizedNetProfit).
. [FIX] An IndexError exception was raised in plotter.py when plotting many dataseries in the same subplot.

Version 0.10 (11/Jan/2013)
. [NEW] Sharpe Ratio analysis (pyalgotrade.stratanalyzer.sharpe.SharpeRatio).
. [NEW] Max. drawdown and max. drawdown duration analysis (pyalgotrade.stratanalyzer.drawdown.DrawDown). Thanks Sedov Anton for reporting a bug in the early implementation.
. [NEW] Returns analysis (pyalgotrade.stratanalyzer.returns.Returns).
. [NEW] Trades analysis (pyalgotrade.stratanalyzer.trades.Trades).
. [NEW] Support for bar timezones (pyalgotrade.marketsession).
. [NEW] Support for sequence like operations in DataSeries (__getitem__ and __len__. getValue and getValueAbsolute will soon get deprecated).
. [NEW] Support for mapping like operations in bar feeds (__getitem__ and __contains__).
. [NEW] Support for mapping like operations in bar.Bars (__getitem__ and __contains__).
. [NEW] Google App Engine: Added support for re-executing strategies.
. [CHANGE] broker.backtesting.Broker.getValue no longer needs the bars as a parameter. It will take those out of the feed.
. [FIX] broker.backtesting.getActiveOrders was not returning all orders during event dispatching.
. [FIX] Fixed returns calculations for short positions. Thanks John Fawcett for explaining this.
. [FIX] Fixed a bug in the Strategy class and the backtesting broker when dealing with multiple instruments. Was not handling absence of bars appropriately. Thanks Fabian Braennstroem for reporting this.
. [FIX] Additional DataSeries added to the portfolio subplot were not showing. Thanks Sedov Anton for reporting this.
. [FIX] Additional subplots (those created using getOrCreateSubplot) are now ordered as created. Thanks Sedov Anton for reporting this and suggesting the fix.

Version 0.9 (1/Sep/2012)
. [NEW] Added a method to the strategy class to get notified when an order gets updated (onOrderUpdated). This is only called if the order was placed using the broker interface directly.
. [FIX] A KeyError exception was raised in the strategy class when placing orders using the broker interface directly. Thanks 'Femto Trader' for reporting this.

Version 0.8 (28/Aug/2012)
. [NEW] StrategyPlotter now plots each instrument in a separate subplot. getMainSubplot was replaced by getIntrumentSubplot.
. [NEW] Strategy.exitPosition allows setting the exit order as GTC or not, or matching the entry order (default).
. [FIX] Was hitting an AssertionError in the strategy class when overwritting exit orders with new ones.
. [FIX] Set exit-on-session-close orders as GTC.

Version 0.7 (22/Aug/2012)
. [NEW] Backtesting broker allows customizing of order filling strategies.
. [NEW] Added support Stop orders. Thanks Tibor Kiss for adding this.
. [NEW] Added support StopLimit orders. Thanks Tibor Kiss for adding this.
. [NEW] TA-Lib integration (pyalgotrade.talibext.indicator).
. [NEW] Official support for NinjaTrader generated CSV files (pyalgotrade.barfeed.ninjatraderfeed.Feed). csvfeed.NinjaTraderRowParser was removed.
. [CHANGE] pyalgotrade.barfeed.csvfeed.YahooFeed was moved to pyalgotrade.barfeed.yahoofeed.Feed. pyalgotrade.barfeed.csvfeed.YahooFeed still works but it will be removed soon.
. [CHANGE] Major changes to the broker interface to support other broker types. These changes are not backwards compatible. Thanks Tibor Kiss for adding this.
. [FIX] Was not honoring the GTC attribute when submiting exit orders from inside the position classes.
. [FIX] Was not getting better prices (when available) for Limit orders. Thanks Tibor Kiss for reporting this.

Version 0.6 (26/Jun/2012)
. [NEW] Initial support for NinjaTrader export format (csvfeed.NinjaTraderRowParser).
. [NEW] pyalgotrade.optimizer.server.serve now returns the best results found.
. [FIX] Fixes to the optimizer.local module when running on Windows.
. [FIX] The marker style used by plotter.py was not supported in some matplotlib versions. Thanks Tibor Kiss for fixing this.
. [FIX] Socket used to find a random port to listen on was not being closed (optimizer.local.find_port). Thanks Tibor Kiss for fixing this.

Version 0.5 (21/Jun/2012)
. [NEW] StrategyPlotter supports plotting a range.
. [NEW] Stochastic oscillator supports using adjusted values.
. [NEW] Added support for optimizing strategies inside Google App Engine.
. [NEW] Improved optimizer module to distribute strategy executions in chunks.

Version 0.4 (8/May/2012)
. [NEW] Rate of change technical indicator.
. [NEW] Stochastic oscillator technical indicator.
. [FIX] Added error checking to yahoofinance.get_daily_csv.
. [FIX] Normalized some method names in StrategyPlotter.

Version 0.3 (22/Apr/2012)
. [NEW] Support for plotting strategies (StrategyPlotter).

Version 0.2 (14/Apr/2012)
. [NEW] CrossAbove and CrossBelow technical indicators.
. [NEW] Limit order support.
. [FIX] Fixed a bug when a position was set to exit on session close but the entry was not filled.

Version 0.1 (27/Mar/2012)<|MERGE_RESOLUTION|>--- conflicted
+++ resolved
@@ -1,8 +1,5 @@
 Version 0.18 (TBD)
-<<<<<<< HEAD
-=======
 . [NEW] Returns analyzer now store datetimes along with each sample. Thanks MatthiasKauer for implementing this.
->>>>>>> 5517c264
 
 Version 0.17 (10/May/2015)
 . [NEW] Hurst exponent technical indicator (pyalgotrade.technical.hurst.HurstExponent).

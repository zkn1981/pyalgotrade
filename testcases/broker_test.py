# PyAlgoTrade
# 
# Copyright 2011 Gabriel Martin Becedillas Ruiz
# 
# Licensed under the Apache License, Version 2.0 (the "License");
# you may not use this file except in compliance with the License.
# You may obtain a copy of the License at
# 
#   http://www.apache.org/licenses/LICENSE-2.0
# 
# Unless required by applicable law or agreed to in writing, software
# distributed under the License is distributed on an "AS IS" BASIS,
# WITHOUT WARRANTIES OR CONDITIONS OF ANY KIND, either express or implied.
# See the License for the specific language governing permissions and
# limitations under the License.

"""
.. moduleauthor:: Gabriel Martin Becedillas Ruiz <gabriel.becedillas@gmail.com>
"""

import unittest
import datetime
import random

from pyalgotrade import broker
from pyalgotrade import bar
from pyalgotrade import barfeed

class Callback:
	def __init__(self):
		self.eventCount = 0

	def onOrderUpdated(self, broker_, order):
		self.eventCount += 1

class BaseTestCase(unittest.TestCase):
	TestInstrument = "orcl"

	def setUp(self):
		self.__currSeconds = 0

	def buildBars(self, openPrice, highPrice, lowPrice, closePrice, sessionClose = False):
		ret = {}
		dateTime = datetime.datetime.now() + datetime.timedelta(seconds=self.__currSeconds)
		self.__currSeconds += 1
		bar_ = bar.Bar(dateTime, openPrice, highPrice, lowPrice, closePrice, closePrice*10, closePrice)
		bar_.setSessionClose(sessionClose)
		ret[BaseTestCase.TestInstrument] = bar_
		return bar.Bars(ret)

class MarketOrderTestCase(BaseTestCase):
	def testBuyAndSell(self):
		brk = broker.Broker(11, barFeed=barfeed.BarFeed())

		# Buy
		cb = Callback()
		brk.getOrderUpdatedEvent().subscribe(cb.onOrderUpdated)
		order = brk.createLongMarketOrder(BaseTestCase.TestInstrument, 1)
		brk.placeOrder(order)
		brk.onBars(self.buildBars(10, 15, 8, 12))
		self.assertTrue(order.isFilled())
		self.assertTrue(order.getExecutionInfo().getPrice() == 10)
		self.assertTrue(order.getExecutionInfo().getCommission() == 0)
		self.assertTrue(len(brk.getPendingOrders()) == 0)
		self.assertTrue(brk.getCash() == 1)
		self.assertTrue(brk.getShares(BaseTestCase.TestInstrument) == 1)
		self.assertTrue(cb.eventCount == 1)

		# Sell
		cb = Callback()
		brk.getOrderUpdatedEvent().subscribe(cb.onOrderUpdated)
		order = brk.createShortMarketOrder(BaseTestCase.TestInstrument, 1)
		brk.placeOrder(order)
		brk.onBars(self.buildBars(10, 15, 8, 12))
		self.assertTrue(order.isFilled())
		self.assertTrue(order.getExecutionInfo().getPrice() == 10)
		self.assertTrue(order.getExecutionInfo().getCommission() == 0)
		self.assertTrue(len(brk.getPendingOrders()) == 0)
		self.assertTrue(brk.getCash() == 11)
		self.assertTrue(brk.getShares(BaseTestCase.TestInstrument) == 0)
		self.assertTrue(cb.eventCount == 1)

	def testFailToBuy(self):
		brk = broker.Broker(5, barFeed=barfeed.BarFeed())

		order = brk.createLongMarketOrder(BaseTestCase.TestInstrument, 1)

		# Fail to buy. No money.
		cb = Callback()
		brk.getOrderUpdatedEvent().subscribe(cb.onOrderUpdated)
		brk.placeOrder(order)
		brk.onBars(self.buildBars(10, 15, 8, 12))
		self.assertTrue(order.isAccepted())
		self.assertTrue(order.getExecutionInfo() == None)
		self.assertTrue(len(brk.getPendingOrders()) == 1)
		self.assertTrue(brk.getCash() == 5)
		self.assertTrue(brk.getShares(BaseTestCase.TestInstrument) == 0)
		self.assertTrue(cb.eventCount == 0)

		# Fail to buy. Canceled.
		cb = Callback()
		brk.getOrderUpdatedEvent().subscribe(cb.onOrderUpdated)
		brk.onBars(self.buildBars(11, 15, 8, 12, True))
		self.assertTrue(order.isCanceled())
		self.assertTrue(order.getExecutionInfo() == None)
		self.assertTrue(len(brk.getPendingOrders()) == 0)
		self.assertTrue(brk.getCash() == 5)
		self.assertTrue(brk.getShares(BaseTestCase.TestInstrument) == 0)
		self.assertTrue(cb.eventCount == 1)

	def testBuyAndSell_GTC(self):
		brk = broker.Broker(5, barFeed=barfeed.BarFeed())

		order = brk.createLongMarketOrder(BaseTestCase.TestInstrument, 1, True)

		# Fail to buy. No money.
		cb = Callback()
		brk.getOrderUpdatedEvent().subscribe(cb.onOrderUpdated)
		brk.placeOrder(order)
		# Set sessionClose to true test that the order doesn't get canceled.
		brk.onBars(self.buildBars(10, 15, 8, 12, True))
		self.assertTrue(order.isAccepted())
		self.assertTrue(order.getExecutionInfo() == None)
		self.assertTrue(len(brk.getPendingOrders()) == 1)
		self.assertTrue(brk.getCash() == 5)
		self.assertTrue(brk.getShares(BaseTestCase.TestInstrument) == 0)
		self.assertTrue(cb.eventCount == 0)

		# Buy
		cb = Callback()
		brk.getOrderUpdatedEvent().subscribe(cb.onOrderUpdated)
		brk.onBars(self.buildBars(2, 15, 1, 12))
		self.assertTrue(order.isFilled())
		self.assertTrue(order.getExecutionInfo().getPrice() == 2)
		self.assertTrue(len(brk.getPendingOrders()) == 0)
		self.assertTrue(brk.getCash() == 3)
		self.assertTrue(brk.getShares(BaseTestCase.TestInstrument) == 1)
		self.assertTrue(cb.eventCount == 1)

	def testBuyAndSellInTwoSteps(self):
		brk = broker.Broker(20.4, barFeed=barfeed.BarFeed())

		# Buy
		order = brk.createLongMarketOrder(BaseTestCase.TestInstrument, 2)
		brk.placeOrder(order)
		brk.onBars(self.buildBars(10, 15, 8, 12))
		self.assertTrue(order.isFilled())
		self.assertTrue(order.getExecutionInfo().getPrice() == 10)
		self.assertTrue(order.getExecutionInfo().getCommission() == 0)
		self.assertTrue(len(brk.getPendingOrders()) == 0)
		self.assertTrue(round(brk.getCash(), 1) == 0.4)
		self.assertTrue(brk.getShares(BaseTestCase.TestInstrument) == 2)

		# Sell
		order = brk.createShortMarketOrder(BaseTestCase.TestInstrument, 1)
		brk.placeOrder(order)
		brk.onBars(self.buildBars(10, 15, 8, 12))
		self.assertTrue(order.isFilled())
		self.assertTrue(order.getExecutionInfo().getPrice() == 10)
		self.assertTrue(order.getExecutionInfo().getCommission() == 0)
		self.assertTrue(len(brk.getPendingOrders()) == 0)
		self.assertTrue(round(brk.getCash(), 1) == 10.4)
		self.assertTrue(brk.getShares(BaseTestCase.TestInstrument) == 1)

		# Sell again
		order = brk.createShortMarketOrder(BaseTestCase.TestInstrument, 1)
		brk.placeOrder(order)
		brk.onBars(self.buildBars(11, 15, 8, 12))
		self.assertTrue(order.isFilled())
		self.assertTrue(order.getExecutionInfo().getPrice() == 11)
		self.assertTrue(order.getExecutionInfo().getCommission() == 0)
		self.assertTrue(len(brk.getPendingOrders()) == 0)
		self.assertTrue(round(brk.getCash(), 1) == 21.4)
		self.assertTrue(brk.getShares(BaseTestCase.TestInstrument) == 0)

	def testPortfolioValue(self):
		brk = broker.Broker(11, barFeed=barfeed.BarFeed())

		# Buy
		order = brk.createLongMarketOrder(BaseTestCase.TestInstrument, 1)
		brk.placeOrder(order)
		brk.onBars(self.buildBars(10, 15, 8, 12))
		self.assertTrue(order.isFilled())
		self.assertTrue(len(brk.getPendingOrders()) == 0)
		self.assertTrue(brk.getCash() == 1)
		self.assertTrue(brk.getShares(BaseTestCase.TestInstrument) == 1)

		self.assertTrue(brk.getValue(self.buildBars(11, 11, 11, 11)) == 11 + 1)
		self.assertTrue(brk.getValue(self.buildBars(1, 1, 1, 1)) == 1 + 1)

	def testBuyWithCommission(self):
		brk = broker.Broker(1020, barFeed=barfeed.BarFeed(), commission=broker.FixedCommission(10))

		# Buy
		order = brk.createLongMarketOrder(BaseTestCase.TestInstrument, 100)
		brk.placeOrder(order)
		brk.onBars(self.buildBars(10, 15, 8, 12))
		self.assertTrue(order.isFilled())
		self.assertTrue(order.getExecutionInfo().getCommission() == 10)
		self.assertTrue(len(brk.getPendingOrders()) == 0)
		self.assertTrue(brk.getCash() == 10)
		self.assertTrue(brk.getShares(BaseTestCase.TestInstrument) == 100)

	def testSellShort_1(self):
		brk = broker.Broker(1000, barFeed=barfeed.BarFeed())

		# Short sell
		order = brk.createShortMarketOrder(BaseTestCase.TestInstrument, 1)
		brk.placeOrder(order)
		brk.onBars(self.buildBars(200, 200, 200, 200))
		self.assertTrue(order.isFilled())
		self.assertTrue(order.getExecutionInfo().getCommission() == 0)
		self.assertTrue(len(brk.getPendingOrders()) == 0)
		self.assertTrue(brk.getCash() == 1200)
		self.assertTrue(brk.getShares(BaseTestCase.TestInstrument) == -1)
		self.assertTrue(brk.getValue(self.buildBars(100, 100, 100, 100)) == 1000 + 100)
		self.assertTrue(brk.getValue(self.buildBars(0, 0, 0, 0)) == 1000 + 200)
		self.assertTrue(brk.getValue(self.buildBars(30, 30, 30, 30)) == 1000 + 170)

		# Buy at the same price.
		order = brk.createLongMarketOrder(BaseTestCase.TestInstrument, 1)
		brk.placeOrder(order)
		brk.onBars(self.buildBars(200, 200, 200, 200))
		self.assertTrue(order.isFilled())
		self.assertTrue(order.getExecutionInfo().getCommission() == 0)
		self.assertTrue(len(brk.getPendingOrders()) == 0)
		self.assertTrue(brk.getCash() == 1000)
		self.assertTrue(brk.getShares(BaseTestCase.TestInstrument) == 0)

	def testSellShort_2(self):
		brk = broker.Broker(1000, barFeed=barfeed.BarFeed())

		# Short sell 1
		order = brk.createShortMarketOrder(BaseTestCase.TestInstrument, 1)
		brk.placeOrder(order)
		brk.onBars(self.buildBars(100, 100, 100, 100))
		self.assertTrue(order.isFilled())
		self.assertTrue(order.getExecutionInfo().getCommission() == 0)
		self.assertTrue(brk.getCash() == 1100)
		self.assertTrue(brk.getShares(BaseTestCase.TestInstrument) == -1)
		self.assertTrue(brk.getValue(self.buildBars(100, 100, 100, 100)) == 1000)
		self.assertTrue(brk.getValue(self.buildBars(0, 0, 0, 0)) == 1000 + 100)
		self.assertTrue(brk.getValue(self.buildBars(70, 70, 70, 70)) == 1000 + 30)
		self.assertTrue(brk.getValue(self.buildBars(200, 200, 200, 200)) == 1000 - 100)

		# Buy 2 and earn 50
		order = brk.createLongMarketOrder(BaseTestCase.TestInstrument, 2)
		brk.placeOrder(order)
		brk.onBars(self.buildBars(50, 50, 50, 50))
		self.assertTrue(order.isFilled())
		self.assertTrue(order.getExecutionInfo().getCommission() == 0)
		self.assertTrue(brk.getShares(BaseTestCase.TestInstrument) == 1)
		self.assertTrue(brk.getCash() == 1000) # +50 from short sell operation, -50 from buy operation.
		self.assertTrue(brk.getValue(self.buildBars(50, 50, 50, 50)) == 1000 + 50)
		self.assertTrue(brk.getValue(self.buildBars(70, 70, 70, 70)) == 1000 + 50 + 20)

		# Sell 1 and earn 50
		order = brk.createShortMarketOrder(BaseTestCase.TestInstrument, 1)
		brk.placeOrder(order)
		brk.onBars(self.buildBars(100, 100, 100, 100))
		self.assertTrue(order.isFilled())
		self.assertTrue(order.getExecutionInfo().getCommission() == 0)
		self.assertTrue(brk.getShares(BaseTestCase.TestInstrument) == 0)
		self.assertTrue(brk.getValue(self.buildBars(70, 70, 70, 70)) == 1000 + 50 + 50)

	def testSellShort_3(self):
		brk = broker.Broker(100, barFeed=barfeed.BarFeed())

		# Buy 1
		order = brk.createLongMarketOrder(BaseTestCase.TestInstrument, 1)
		brk.placeOrder(order)
		brk.onBars(self.buildBars(100, 100, 100, 100))
		self.assertTrue(order.isFilled())
		self.assertTrue(order.getExecutionInfo().getCommission() == 0)
		self.assertTrue(brk.getShares(BaseTestCase.TestInstrument) == 1)
		self.assertTrue(brk.getCash() == 0)

		# Sell 2
		order = brk.createShortMarketOrder(BaseTestCase.TestInstrument, 2)
		brk.placeOrder(order)
		brk.onBars(self.buildBars(100, 100, 100, 100))
		self.assertTrue(order.isFilled())
		self.assertTrue(order.getExecutionInfo().getCommission() == 0)
		self.assertTrue(brk.getShares(BaseTestCase.TestInstrument) == -1)
		self.assertTrue(brk.getCash() == 200)

		# Buy 1
		order = brk.createLongMarketOrder(BaseTestCase.TestInstrument, 1)
		brk.placeOrder(order)
		brk.onBars(self.buildBars(100, 100, 100, 100))
		self.assertTrue(order.isFilled())
		self.assertTrue(order.getExecutionInfo().getCommission() == 0)
		self.assertTrue(brk.getShares(BaseTestCase.TestInstrument) == 0)
		self.assertTrue(brk.getCash() == 100)

	def testSellShortWithCommission(self):
		sharePrice = 100
		commission = 10
		brk = broker.Broker(1010, barFeed=barfeed.BarFeed(), commission=broker.FixedCommission(commission))

		# Sell 10 shares
		order = brk.createShortMarketOrder(BaseTestCase.TestInstrument, 10)
		brk.placeOrder(order)
		brk.onBars(self.buildBars(sharePrice, sharePrice, sharePrice, sharePrice))
		self.assertTrue(order.isFilled())
		self.assertTrue(order.getExecutionInfo().getCommission() == 10)
		self.assertTrue(brk.getCash() == 2000)
		self.assertTrue(brk.getShares(BaseTestCase.TestInstrument) == -10)

		# Buy the 10 shares sold short plus 9 extra
		order = brk.createLongMarketOrder(BaseTestCase.TestInstrument, 19)
		brk.placeOrder(order)
		brk.onBars(self.buildBars(sharePrice, sharePrice, sharePrice, sharePrice))
		self.assertTrue(order.isFilled())
		self.assertTrue(order.getExecutionInfo().getCommission() == 10)
		self.assertTrue(brk.getShares(BaseTestCase.TestInstrument) == 9)
		self.assertTrue(brk.getCash() == sharePrice - commission)

	def testCancel(self):
<<<<<<< HEAD
		brk = broker.Broker(100)
		order = brk.createLongMarketOrder(BaseTestCase.TestInstrument, 1)
=======
		brk = broker.Broker(100, barFeed=barfeed.BarFeed())
		order = broker.MarketOrder(broker.Order.Action.BUY, BaseTestCase.TestInstrument, 1)
>>>>>>> ee7216e8
		brk.placeOrder(order)
		order.cancel()
		brk.onBars(self.buildBars(10, 10, 10, 10))
		self.assertTrue(order.isCanceled())

class LimitOrderTestCase(BaseTestCase):
	def testBuyAndSell(self):
		brk = broker.Broker(11, barFeed=barfeed.BarFeed())

		# Buy
		cb = Callback()
		brk.getOrderUpdatedEvent().subscribe(cb.onOrderUpdated)
		order = brk.createLongLimitOrder(BaseTestCase.TestInstrument, 11, 1)
		brk.placeOrder(order)
		brk.onBars(self.buildBars(10, 15, 8, 12))
		self.assertTrue(order.isFilled())
		self.assertTrue(order.getExecutionInfo().getPrice() == 11)
		self.assertTrue(order.getExecutionInfo().getCommission() == 0)
		self.assertTrue(len(brk.getPendingOrders()) == 0)
		self.assertTrue(brk.getCash() == 0)
		self.assertTrue(brk.getShares(BaseTestCase.TestInstrument) == 1)
		self.assertTrue(cb.eventCount == 1)

		# Sell
		cb = Callback()
		brk.getOrderUpdatedEvent().subscribe(cb.onOrderUpdated)
		order = brk.createShortLimitOrder(BaseTestCase.TestInstrument, 15, 1)
		brk.placeOrder(order)
		brk.onBars(self.buildBars(10, 15, 8, 12))
		self.assertTrue(order.isFilled())
		self.assertTrue(order.getExecutionInfo().getPrice() == 15)
		self.assertTrue(order.getExecutionInfo().getCommission() == 0)
		self.assertTrue(len(brk.getPendingOrders()) == 0)
		self.assertTrue(brk.getCash() == 15)
		self.assertTrue(brk.getShares(BaseTestCase.TestInstrument) == 0)
		self.assertTrue(cb.eventCount == 1)

	def testFailToBuy(self):
		brk = broker.Broker(5, barFeed=barfeed.BarFeed())

		order = brk.createLongLimitOrder(BaseTestCase.TestInstrument, 5, 1)

		# Fail to buy (couldn't get specific price).
		cb = Callback()
		brk.getOrderUpdatedEvent().subscribe(cb.onOrderUpdated)
		brk.placeOrder(order)
		brk.onBars(self.buildBars(10, 15, 8, 12))
		self.assertTrue(order.isAccepted())
		self.assertTrue(order.getExecutionInfo() == None)
		self.assertTrue(len(brk.getPendingOrders()) == 1)
		self.assertTrue(brk.getCash() == 5)
		self.assertTrue(brk.getShares(BaseTestCase.TestInstrument) == 0)
		self.assertTrue(cb.eventCount == 0)

		# Fail to buy. Canceled due to session close.
		cb = Callback()
		brk.getOrderUpdatedEvent().subscribe(cb.onOrderUpdated)
		brk.onBars(self.buildBars(11, 15, 8, 12, True))
		self.assertTrue(order.isCanceled())
		self.assertTrue(order.getExecutionInfo() == None)
		self.assertTrue(len(brk.getPendingOrders()) == 0)
		self.assertTrue(brk.getCash() == 5)
		self.assertTrue(brk.getShares(BaseTestCase.TestInstrument) == 0)
		self.assertTrue(cb.eventCount == 1)

	def testBuyAndSell_GTC(self):
		brk = broker.Broker(10)

		order = brk.createLongLimitOrder(BaseTestCase.TestInstrument, 4, 2, True)

		# Fail to buy (couldn't get specific price).
		cb = Callback()
		brk.getOrderUpdatedEvent().subscribe(cb.onOrderUpdated)
		brk.placeOrder(order)
		# Set sessionClose to true test that the order doesn't get canceled.
		brk.onBars(self.buildBars(10, 15, 8, 12, True))
		self.assertTrue(order.isAccepted())
		self.assertTrue(order.getExecutionInfo() == None)
		self.assertTrue(len(brk.getPendingOrders()) == 1)
		self.assertTrue(brk.getCash() == 10)
		self.assertTrue(brk.getShares(BaseTestCase.TestInstrument) == 0)
		self.assertTrue(cb.eventCount == 0)

		# Buy
		cb = Callback()
		brk.getOrderUpdatedEvent().subscribe(cb.onOrderUpdated)
		brk.onBars(self.buildBars(2, 15, 1, 12))
		self.assertTrue(order.isFilled())
		self.assertTrue(order.getExecutionInfo().getPrice() == 4)
		self.assertTrue(len(brk.getPendingOrders()) == 0)
		self.assertTrue(brk.getCash() == 2)
		self.assertTrue(brk.getShares(BaseTestCase.TestInstrument) == 2)
		self.assertTrue(cb.eventCount == 1)

class StopOrderTestCase(BaseTestCase):
	def testBuyAndSell(self):
		brk = broker.Broker(15)

		# Buy
		cb = Callback()
		brk.getOrderUpdatedEvent().subscribe(cb.onOrderUpdated)
		order = brk.createLongStopOrder(BaseTestCase.TestInstrument, 11, 1)
		brk.placeOrder(order)
		brk.onBars(self.buildBars(10, 15, 8, 12))
		self.assertTrue(order.isFilled())
		self.assertTrue(order.getExecutionInfo().getPrice() == 15)
		self.assertTrue(order.getExecutionInfo().getCommission() == 0)
		self.assertTrue(len(brk.getPendingOrders()) == 0)
		self.assertTrue(brk.getCash() == 0)
		self.assertTrue(brk.getShares(BaseTestCase.TestInstrument) == 1)
		self.assertTrue(cb.eventCount == 1)

		# Sell
		cb = Callback()
		brk.getOrderUpdatedEvent().subscribe(cb.onOrderUpdated)
		order = brk.createShortStopOrder(BaseTestCase.TestInstrument, 12, 1)
		brk.placeOrder(order)
		brk.onBars(self.buildBars(10, 15, 8, 12))
		self.assertTrue(order.isFilled())
		self.assertTrue(order.getExecutionInfo().getPrice() == 8)
		self.assertTrue(order.getExecutionInfo().getCommission() == 0)
		self.assertTrue(len(brk.getPendingOrders()) == 0)
		self.assertTrue(brk.getCash() == 8)
		self.assertTrue(brk.getShares(BaseTestCase.TestInstrument) == 0)
		self.assertTrue(cb.eventCount == 1)

	def testFailToBuy(self):
		brk = broker.Broker(5)

		order = brk.createLongStopOrder(BaseTestCase.TestInstrument, 5, 1)

		# Fail to buy (couldn't get specific price).
		cb = Callback()
		brk.getOrderUpdatedEvent().subscribe(cb.onOrderUpdated)
		brk.placeOrder(order)
		brk.onBars(self.buildBars(10, 15, 8, 12))
		self.assertTrue(order.isAccepted())
		self.assertTrue(order.getExecutionInfo() == None)
		self.assertTrue(len(brk.getPendingOrders()) == 1)
		self.assertTrue(brk.getCash() == 5)
		self.assertTrue(brk.getShares(BaseTestCase.TestInstrument) == 0)
		self.assertTrue(cb.eventCount == 0)

		# Fail to buy. Canceled due to session close.
		cb = Callback()
		brk.getOrderUpdatedEvent().subscribe(cb.onOrderUpdated)
		brk.onBars(self.buildBars(11, 15, 8, 12, True))
		self.assertTrue(order.isCanceled())
		self.assertTrue(order.getExecutionInfo() == None)
		self.assertTrue(len(brk.getPendingOrders()) == 0)
		self.assertTrue(brk.getCash() == 5)
		self.assertTrue(brk.getShares(BaseTestCase.TestInstrument) == 0)
		self.assertTrue(cb.eventCount == 1)

	def testBuyAndSell_GTC(self):
		brk = broker.Broker(10, barFeed=barfeed.BarFeed())

		order = brk.createLongStopOrder(BaseTestCase.TestInstrument, 4, 2, True)

		# Fail to buy (couldn't get specific price).
		cb = Callback()
		brk.getOrderUpdatedEvent().subscribe(cb.onOrderUpdated)
		brk.placeOrder(order)
		# Set sessionClose to true test that the order doesn't get canceled.
		brk.onBars(self.buildBars(10, 15, 8, 12, True))
		self.assertTrue(order.isAccepted())
		self.assertTrue(order.getExecutionInfo() == None)
		self.assertTrue(len(brk.getPendingOrders()) == 1)
		self.assertTrue(brk.getCash() == 10)
		self.assertTrue(brk.getShares(BaseTestCase.TestInstrument) == 0)
		self.assertTrue(cb.eventCount == 0)

		# Fail to Buy: We hit the price, but the market prices is higher
                # than the cash available
		cb = Callback()
		brk.getOrderUpdatedEvent().subscribe(cb.onOrderUpdated)
		brk.onBars(self.buildBars(2, 15, 1, 12))
		self.assertTrue(order.isAccepted())
		self.assertTrue(order.getExecutionInfo() == None)
		self.assertTrue(len(brk.getPendingOrders()) == 1)
		self.assertTrue(brk.getCash() == 10)
		self.assertTrue(brk.getShares(BaseTestCase.TestInstrument) == 0)
		self.assertTrue(cb.eventCount == 0)

		# Buy
		cb = Callback()
		brk.getOrderUpdatedEvent().subscribe(cb.onOrderUpdated)
		brk.onBars(self.buildBars(2, 5, 1, 4))
		self.assertTrue(order.isFilled())
		self.assertTrue(order.getExecutionInfo().getPrice() == 5)
		self.assertTrue(len(brk.getPendingOrders()) == 0)
		self.assertTrue(brk.getCash() == 0)
		self.assertTrue(brk.getShares(BaseTestCase.TestInstrument) == 2)
		self.assertTrue(cb.eventCount == 1)

class StopLimitOrderTestCase(BaseTestCase):
	def testBuyAndSell(self):
		brk = broker.Broker(15)

		# Buy
		cb = Callback()
		brk.getOrderUpdatedEvent().subscribe(cb.onOrderUpdated)
		order = brk.createLongStopLimitOrder(BaseTestCase.TestInstrument, limitPrice=11, stopPrice=10, quantity=1)
		brk.placeOrder(order)
		brk.onBars(self.buildBars(10, 15, 8, 12))
		self.assertTrue(order.isFilled())
		self.assertTrue(order.getExecutionInfo().getPrice() == 11)
		self.assertTrue(order.getExecutionInfo().getCommission() == 0)
		self.assertTrue(len(brk.getPendingOrders()) == 0)
		self.assertTrue(brk.getCash() == 4)
		self.assertTrue(brk.getShares(BaseTestCase.TestInstrument) == 1)
		self.assertTrue(cb.eventCount == 1)

		# Sell
		cb = Callback()
		brk.getOrderUpdatedEvent().subscribe(cb.onOrderUpdated)
		order = brk.createShortStopLimitOrder(BaseTestCase.TestInstrument, limitPrice=12, stopPrice=13, quantity=1)
		brk.placeOrder(order)
		brk.onBars(self.buildBars(10, 15, 8, 12))
		self.assertTrue(order.isFilled())
		self.assertTrue(order.getExecutionInfo().getPrice() == 12)
		self.assertTrue(order.getExecutionInfo().getCommission() == 0)
		self.assertTrue(len(brk.getPendingOrders()) == 0)
		self.assertTrue(brk.getCash() == 16)
		self.assertTrue(brk.getShares(BaseTestCase.TestInstrument) == 0)
		self.assertTrue(cb.eventCount == 1)

	def testFailToBuy(self):
		brk = broker.Broker(5)

		order = brk.createLongStopLimitOrder(BaseTestCase.TestInstrument, limitPrice=5, stopPrice=9, quantity=1)

		# Fail to buy: stop price not reached, limit order not activated
		cb = Callback()
		brk.getOrderUpdatedEvent().subscribe(cb.onOrderUpdated)
		brk.placeOrder(order)
		brk.onBars(self.buildBars(10, 15, 8, 12))
		self.assertTrue(order.isAccepted())
		self.assertTrue(order.getExecutionInfo() == None)
		self.assertTrue(len(brk.getPendingOrders()) == 1)
		self.assertTrue(brk.getCash() == 5)
		self.assertTrue(brk.getShares(BaseTestCase.TestInstrument) == 0)
		self.assertTrue(cb.eventCount == 0)

		# Fail to buy: stop price reached, limit order is outside high/low
		cb = Callback()
		brk.getOrderUpdatedEvent().subscribe(cb.onOrderUpdated)
		brk.onBars(self.buildBars(10, 15, 9, 12))
		self.assertTrue(order.isAccepted())
		self.assertTrue(order.getExecutionInfo() == None)
		self.assertTrue(len(brk.getPendingOrders()) == 1)
		self.assertTrue(brk.getCash() == 5)
		self.assertTrue(brk.getShares(BaseTestCase.TestInstrument) == 0)
		self.assertTrue(cb.eventCount == 0)

		# Fail to buy. Canceled due to session close.
		cb = Callback()
		brk.getOrderUpdatedEvent().subscribe(cb.onOrderUpdated)
		brk.onBars(self.buildBars(11, 15, 8, 12, True))
		self.assertTrue(order.isCanceled())
		self.assertTrue(order.getExecutionInfo() == None)
		self.assertTrue(len(brk.getPendingOrders()) == 0)
		self.assertTrue(brk.getCash() == 5)
		self.assertTrue(brk.getShares(BaseTestCase.TestInstrument) == 0)
		self.assertTrue(cb.eventCount == 1)

	def testBuyAndSell_GTC(self):
		brk = broker.Broker(5)

		order = brk.createLongStopLimitOrder(BaseTestCase.TestInstrument, limitPrice=4, stopPrice=3, quantity=2, 
                                                     goodTillCanceled=True)

		# Fail to buy (couldn't get specific price).
		cb = Callback()
		brk.getOrderUpdatedEvent().subscribe(cb.onOrderUpdated)
		brk.placeOrder(order)
		# Set sessionClose to true test that the order doesn't get canceled.
		brk.onBars(self.buildBars(10, 15, 8, 12, True))
		self.assertTrue(order.isAccepted())
		self.assertTrue(order.getExecutionInfo() == None)
		self.assertTrue(len(brk.getPendingOrders()) == 1)
		self.assertTrue(brk.getCash() == 5)
		self.assertTrue(brk.getShares(BaseTestCase.TestInstrument) == 0)
		self.assertTrue(cb.eventCount == 0)

		# Fail to Buy: We hit the stop price, but the limit price is higher
                # than the cash available
		cb = Callback()
		brk.getOrderUpdatedEvent().subscribe(cb.onOrderUpdated)
		brk.onBars(self.buildBars(2, 15, 1, 12))
		self.assertTrue(order.isAccepted())
		self.assertTrue(order.getExecutionInfo() == None)
		self.assertTrue(len(brk.getPendingOrders()) == 1)
		self.assertTrue(brk.getCash() == 5)
		self.assertTrue(brk.getShares(BaseTestCase.TestInstrument) == 0)
		self.assertTrue(cb.eventCount == 0)

		# Increase tha available cash and buy
                brk.setCash(10)
		cb = Callback()
		brk.getOrderUpdatedEvent().subscribe(cb.onOrderUpdated)
		brk.onBars(self.buildBars(2, 15, 1, 4))
		self.assertTrue(order.isFilled())
		self.assertTrue(order.getExecutionInfo().getPrice() == 4)
		self.assertTrue(len(brk.getPendingOrders()) == 0)
		self.assertTrue(brk.getCash() == 2)
		self.assertTrue(brk.getShares(BaseTestCase.TestInstrument) == 2)
		self.assertTrue(cb.eventCount == 1)

def getTestCases():
	ret = []

	ret.append(MarketOrderTestCase("testBuyAndSell"))
	ret.append(MarketOrderTestCase("testFailToBuy"))
	ret.append(MarketOrderTestCase("testBuyAndSell_GTC"))
	ret.append(MarketOrderTestCase("testBuyAndSellInTwoSteps"))
	ret.append(MarketOrderTestCase("testPortfolioValue"))
	ret.append(MarketOrderTestCase("testBuyWithCommission"))
	ret.append(MarketOrderTestCase("testSellShort_1"))
	ret.append(MarketOrderTestCase("testSellShort_2"))
	ret.append(MarketOrderTestCase("testSellShort_3"))
	ret.append(MarketOrderTestCase("testSellShortWithCommission"))
	ret.append(MarketOrderTestCase("testCancel"))

	ret.append(LimitOrderTestCase("testBuyAndSell"))
	ret.append(LimitOrderTestCase("testFailToBuy"))
	ret.append(LimitOrderTestCase("testBuyAndSell_GTC"))

	ret.append(StopOrderTestCase("testBuyAndSell"))
	ret.append(StopOrderTestCase("testFailToBuy"))
	ret.append(StopOrderTestCase("testBuyAndSell_GTC"))
	
        ret.append(StopLimitOrderTestCase("testBuyAndSell"))
	ret.append(StopLimitOrderTestCase("testFailToBuy"))
	ret.append(StopLimitOrderTestCase("testBuyAndSell_GTC"))
	return ret
<|MERGE_RESOLUTION|>--- conflicted
+++ resolved
@@ -317,13 +317,8 @@
 		self.assertTrue(brk.getCash() == sharePrice - commission)
 
 	def testCancel(self):
-<<<<<<< HEAD
-		brk = broker.Broker(100)
-		order = brk.createLongMarketOrder(BaseTestCase.TestInstrument, 1)
-=======
 		brk = broker.Broker(100, barFeed=barfeed.BarFeed())
 		order = broker.MarketOrder(broker.Order.Action.BUY, BaseTestCase.TestInstrument, 1)
->>>>>>> ee7216e8
 		brk.placeOrder(order)
 		order.cancel()
 		brk.onBars(self.buildBars(10, 10, 10, 10))
@@ -390,7 +385,7 @@
 		self.assertTrue(cb.eventCount == 1)
 
 	def testBuyAndSell_GTC(self):
-		brk = broker.Broker(10)
+		brk = broker.Broker(10, barFeed=barfeed.BarFeed())
 
 		order = brk.createLongLimitOrder(BaseTestCase.TestInstrument, 4, 2, True)
 
@@ -479,7 +474,7 @@
 		self.assertTrue(cb.eventCount == 1)
 
 	def testBuyAndSell_GTC(self):
-		brk = broker.Broker(10, barFeed=barfeed.BarFeed())
+		brk = broker.Broker(10)
 
 		order = brk.createLongStopOrder(BaseTestCase.TestInstrument, 4, 2, True)
 
